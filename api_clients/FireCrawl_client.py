# Install with pip install firecrawl-py
from firecrawl import FirecrawlApp
from pydantic import BaseModel, Field
from typing import Any, Optional, List

from dotenv import load_dotenv
import os
import logging
import pandas as pd

load_dotenv(override=True)

logger = logging.getLogger(__name__)

# Define default parameters or constants if needed
DEFAULT_TIMEOUT = 30000  # Example: 30 seconds

class FireCrawlClient:
    """
    A static class to interact with the FireCrawl API.
    Handles authentication and provides methods for specific endpoints.
    Automatically saves responses to a structured directory.
    """
<<<<<<< HEAD
=======

    _app = FirecrawlApp(api_key=os.getenv("FIRECRAWL_API_KEY"))
>>>>>>> 42185438

    _app = FirecrawlApp(api_key=os.getenv("FIRECRAWL_API_KEY"))
    
    @staticmethod
    def _extract(url: str, prompt: str, schema: BaseModel) -> str: 
        data = FireCrawlClient._app.extract(
            urls=[url], 
            prompt=prompt,
            schema=schema.model_json_schema(),
        )
        if data.success:
            return data.data
        else:
            raise Exception(data.error)
    
    @staticmethod
    def extract_product_url_summary(url: str) -> str:
        class ExtractSchema(BaseModel):
            summary: str
        prompt = f"Create a consice summary for this product/service with important/significat information."
        return FireCrawlClient._extract(url, prompt, ExtractSchema)['summary']
    
    @staticmethod
    def extract_products_from_website(url: str) -> str:
        url = f"{url}/*"
        class ProductSchema(BaseModel):
            url: str
            language: str
            name: str
            description: str
            priority: int
        class ExtractSchema(BaseModel):
            products: list[ProductSchema]
            company_summary: str

        prompt = """
        Scrape the company website for the following:
        - products: Each product must include its URL, locale language using ISO 639-1 codes (e.g., "en"), its official brand name, a *very short* description of the product, and a priority score from 1 to 10 measuring the product's importance to the company.
        - company_summary: A concise but descriptive summary of who this company is, what they do, what types of products/services they offer.
        """
        response = FireCrawlClient._extract(url, prompt, ExtractSchema)
        df = pd.DataFrame(response['products'])

        # Filter for "en" language using regex
        df_filtered = df[df['language'].str.match(r'^en.*$')]
        # Remove duplicates based on url
        df_filtered = df_filtered.drop_duplicates(subset=['url'])
        df_filtered = df_filtered[df_filtered['url'].str.match(r'^https.*$')]
        # Sort by priority in descending order
        df_filtered = df_filtered.sort_values('priority', ascending=False)
        # Reset index
        df_filtered = df_filtered.reset_index(drop=True)
        # Handle Unicode characters by normalizing
        df_filtered['name'] = df_filtered['name'].apply(lambda x: x.encode('ascii', 'ignore').decode('ascii'))
        df_filtered['description'] = df_filtered['description'].apply(lambda x: x.encode('ascii', 'ignore').decode('ascii'))
        response['products'] = df_filtered.to_dict('records')

        return response

if __name__ == "__main__":

    import json
    site_url = "https://www.logitechg.com"
    url = "https://www.logitechg.com/en-nz/products/gaming-mice/g402-hyperion-fury-fps-gaming-mouse.910-004070.html"
    response = FireCrawlClient.extract_products_from_website(site_url)
    print(response)
    json.dump(response, open("extracted_products.json", "w"), indent=4)
<|MERGE_RESOLUTION|>--- conflicted
+++ resolved
@@ -21,14 +21,9 @@
     Handles authentication and provides methods for specific endpoints.
     Automatically saves responses to a structured directory.
     """
-<<<<<<< HEAD
-=======
 
     _app = FirecrawlApp(api_key=os.getenv("FIRECRAWL_API_KEY"))
->>>>>>> 42185438
 
-    _app = FirecrawlApp(api_key=os.getenv("FIRECRAWL_API_KEY"))
-    
     @staticmethod
     def _extract(url: str, prompt: str, schema: BaseModel) -> str: 
         data = FireCrawlClient._app.extract(
