import uvicorn # type: ignore
import os # Ensure os is imported early
# from dotenv import load_dotenv # type: ignore # No longer needed here
from core.config import settings # Import settings early to load .env
from contextlib import asynccontextmanager # Import for lifespan manager

# --- Load Environment Variables --- 
# load_dotenv(override=True) # Moved to the top and handled by core.config
# --------------------------------

from fastapi import FastAPI, Depends, HTTPException, status, Query, Request, Response # type: ignore
from fastapi.responses import HTMLResponse # type: ignore
from fastapi.middleware.cors import CORSMiddleware # type: ignore
import logging
from typing import Dict, Any # Ensure Any is imported
import certifi # Ensure certifi is imported before use
from sqlalchemy.orm import Session # type: ignore
from passlib.context import CryptContext # type: ignore
from datetime import datetime, timedelta, timezone
from reset_database import reset_database
from reset_pins import reset_all_pins

# State and Auth
import auth
from auth import get_current_user, create_access_token, get_token_header, verify_google_id_token
from services.user_services import register_user, login_user, rename_conversation, delete_conversation, get_conversation_details, get_user_conversations, toggle_conversation_pin, get_or_create_google_user
from dto import (
    CreateUserDto, UserDto, LoginDto, 
    ConversationDto, CreateConversationDto,
    MessageDto, SendMessageDto, ConversationStateDto,
    UpdateConversationStateDto, RenameConversationDto,
    ProjectDto, CreateProjectDto, UpdateProjectDataDto
)
from pydantic import BaseModel # Add this import

# Database and Models
from database import (
    get_db, engine, SessionLocal, 
    # Rename imports for clarity
    create_valkey_pool, # Make sure this is imported
    close_valkey_pool,  # Make sure this is imported
    get_valkey_connection 
)
from models import Base, User
from repositories import ConversationRepository, MessageRepository, UserRepository, ProjectRepository
from services.agency_services import AgencyService
# from utils.valkey_utils import publish_message_to_valkey
import json

# os.environ["SSL_CERT_FILE"] = certifi.where() # Set via settings if needed or ensure certifi is available
if settings.SSL_CERT_FILE:
    os.environ["SSL_CERT_FILE"] = settings.SSL_CERT_FILE
elif certifi.where(): # Default to certifi.where() if not in settings
    os.environ["SSL_CERT_FILE"] = certifi.where()

# Configure logging
logging.basicConfig(level=logging.INFO, format='%(asctime)s - %(name)s - %(levelname)s - %(message)s')
logger = logging.getLogger(__name__)

# Cache TTLs
MESSAGES_CACHE_TTL_SECONDS = 60  # 1 minute
# CONVERSATION_DETAILS_CACHE_TTL_SECONDS = 300 # Defined in user_services.py
# USER_CONVERSATIONS_CACHE_TTL_SECONDS = 120 # Defined in user_services.py

# Password hashing
pwd_context = CryptContext(schemes=["bcrypt"], deprecated="auto")

# Lifespan manager for startup and shutdown events
@asynccontextmanager
async def lifespan(app: FastAPI):
    # Startup logic
    logger.info("Application startup (lifespan)... Genta was here")
    logger.info("Creating Valkey/Redis connection pool (lifespan)... Genta was here")
    await create_valkey_pool()
    # Add other startup tasks if needed
    yield
    # Shutdown logic
    logger.info("Application shutdown (lifespan)... Genta was here")
    logger.info("Closing Valkey/Redis connection pool (lifespan)... Genta was here")
    await close_valkey_pool()
    # Add other shutdown tasks if needed

app = FastAPI(
    title="Mamba FastAPI Chat",
    description="A FastAPI application with WebSocket chat and user authentication",
    version="1.0.0",
    openapi_tags=[
        {
            "name": "Authentication",
            "description": "Operations related to user authentication"
        },
        {
            "name": "Chat",
            "description": "Chat operations, conversations and messages"
        },
        {
            "name": "Admin",
            "description": "Administrative operations"
        },
        {
            "name": "Projects",
            "description": "Operations related to projects"
        }
    ],
    lifespan=lifespan # Add the lifespan manager here
)

# Configure CORS
app.add_middleware(
    CORSMiddleware,
    allow_origins=["http://localhost:5173","http://localhost:8000", "http://178.128.90.137", "https://front-genta.xyz", "http://front-genta.xyz"],  # Or restrict to your frontend URL like ["https://yourfrontend.com"]
    allow_credentials=True,
    allow_methods=["*"],
    allow_headers=["*"],
)

# Create database tables
Base.metadata.create_all(bind=engine)

# @app.options("/{path:path}")
# async def preflight(full_path: str, request: Request) -> Response:
#     return Response(status_code=204)


@app.get("/")
async def read_root():
     return {"message": "Welcome to Mamba FastAPI Server"}

class GoogleLoginRequest(BaseModel):
    token: str # This will be the Google ID token from the frontend

@app.post("/register", response_model=UserDto, tags=["Authentication"])
async def register_user_endpoint(user_data: CreateUserDto, db: Session = Depends(get_db)):
    """Register a new user."""
    return register_user(user_data, db)

@app.post("/login", tags=["Authentication"])
async def login_for_access_token(login_data: LoginDto, db=Depends(get_db)):
    """Login a user and return an access token."""
    return await login_user(login_data, db)

<<<<<<< HEAD
@app.post("/projects", response_model=ProjectDto, tags=["Projects"])
async def create_project(
    project_data: CreateProjectDto,
    token: str = Depends(get_token_header),
    db: Session = Depends(get_db)
):
    """Create a new project."""
    # Verify token and get current user
    try:
        current_user = await get_current_user(token=token, db=db)
        logger.info(f"User {current_user.email} authenticated for new project creation")
    except HTTPException as e:
        raise HTTPException(
            status_code=status.HTTP_401_UNAUTHORIZED,
            detail=f"Authentication failed: {e.detail}"
        )
    
    # Create project repository
    project_repo = ProjectRepository(db)
    
    # Create project from DTO
    project = project_repo.create_from_dto(project_data, current_user.email)
    
    logger.info(f"Created new project {project.id} for user {current_user.email}")
    
    # Return the project as DTO
    return project_repo.to_dto(project)

@app.get("/projects", response_model=list[ProjectDto], tags=["Projects"])
async def get_user_projects(
    token: str = Depends(get_token_header),
    db: Session = Depends(get_db)
):
    """Get all projects for the current user."""
    try:
        current_user = await get_current_user(token=token, db=db)
    except HTTPException as e:
        raise HTTPException(
            status_code=status.HTTP_401_UNAUTHORIZED,
            detail=f"Authentication failed: {e.detail}"
        )
    
    # Get projects for user
    project_repo = ProjectRepository(db)
    projects = project_repo.get_for_user(current_user.email)
    
    # Convert to DTOs
    return [project_repo.to_dto(project) for project in projects]
=======
@app.post("/subscribe", tags=["User"])
async def subscribe_user_endpoint(db: Session = Depends(get_db), current_user: User = Depends(get_current_user)):
    """Allows an authenticated user to 'subscribe'."""

    if current_user.email.endswith("@mamba.agency"):
        # Mamba agency users already have unlimited access
        return {"message": "Mamba agency users have unlimited access by default."}

    if current_user.is_subscribed:
        return {"message": "You are already subscribed and have unlimited tokens."}

    current_user.is_subscribed = True
    current_user.token_limit = None  # Unlimited tokens upon subscription
    db.add(current_user)
    db.commit()
    db.refresh(current_user)

    # Placeholder for actual subscription benefits/UI update
    return {"message": "Thanks for the support! Follow development to see the updates! You now have unlimited tokens."}
>>>>>>> e1082f25

@app.post("/chat", tags=["Chat"])
async def create_chat(
    request: dict,
    token: str = Depends(get_token_header),
    db: Session = Depends(get_db)
):
    # Verify token and get current user
    try:
        current_user = await get_current_user(token=token, db=db)
        logger.info(f"User {current_user.email} authenticated for new conversation")
    except HTTPException as e:
        raise HTTPException(
            status_code=status.HTTP_401_UNAUTHORIZED,
            detail=f"Authentication failed: {e.detail}"
        )

    # Get message from request
    message = request.get("message")
    if not message:
        raise HTTPException(
            status_code=status.HTTP_400_BAD_REQUEST,
            detail="Message is required"
        )

    # Get project_id from request (if provided)
    project_id = request.get("project_id")
    
    # If project_id is provided, verify it exists and belongs to the user
    if project_id:
        project_repo = ProjectRepository(db)
        project = project_repo.get_by_id(project_id)
        if not project:
            raise HTTPException(
                status_code=status.HTTP_404_NOT_FOUND,
                detail="Project not found"
            )
        if project.user_email != current_user.email:
            raise HTTPException(
                status_code=status.HTTP_403_FORBIDDEN,
                detail="You do not have access to this project"
            )

    # Create new conversation
    conversation_repo = ConversationRepository(db)
    timestamp = datetime.now().strftime("%Y-%m-%d %H:%M:%S")
    conversation_dto = CreateConversationDto(
        name=f"Chat @{timestamp}", 
        project_id=project_id
    )
    conversation = conversation_repo.create_from_dto(
        conversation_dto,
        creator_email=current_user.email
    )

    logger.info(f"Created new conversation {conversation.id} for user {current_user.email}")

    # Forward the message to the chat endpoint
    response = await chat_endpoint(
        conversation_id=conversation.id,
        request=request,
        token=token,
        db=db
    )
    response["conversation_id"] = conversation.id
    response["conversation_name"] = conversation.name
    return response

@app.post("/chat/{conversation_id}", tags=["Chat"])
async def chat_endpoint(
    conversation_id: str,
    request: dict,
    token: str = Depends(get_token_header),
    db: Session = Depends(get_db)
):
    # Verify token and get current user
    try:
        current_user = await get_current_user(token=token, db=db)
        logger.info(f"User {current_user.email} authenticated")

        # Token Management Logic
        is_mamba_user = current_user.email.endswith("@mamba.agency")
        is_subscribed_user = current_user.is_subscribed
        can_have_unlimited_tokens = is_mamba_user or is_subscribed_user

        if not can_have_unlimited_tokens:
            now = datetime.now(timezone.utc)
            needs_token_reset = False
            if current_user.tokens_last_reset_at is None:
                needs_token_reset = True
            elif now - current_user.tokens_last_reset_at > timedelta(hours=24):
                needs_token_reset = True

            if needs_token_reset:
                current_user.token_limit = settings.DEFAULT_FREE_USER_TOKEN_LIMIT
                current_user.tokens_last_reset_at = now
                db.add(current_user)
                db.commit()
                db.refresh(current_user)
            
            if current_user.token_limit is None or current_user.token_limit <= 0:
                logger.warning(f"User {current_user.email} token limit {current_user.token_limit} insufficient.")
                raise HTTPException(
                    status_code=status.HTTP_403_FORBIDDEN,
                    detail="Token limit reached. Please subscribe for unlimited access or wait 24 hours for tokens to reset."
                )
        # End of Token Management Logic

    except HTTPException as e:
        raise e

    # Get message from request
    message = request.get("message")
    if not message:
        raise HTTPException(
            status_code=status.HTTP_400_BAD_REQUEST,
            detail="Message is required"
        )

    conversation_repo = ConversationRepository(db)
    message_repo = MessageRepository(db)  # Create message repository

    # Validate that the conversation belongs to the current user
    conversation = conversation_repo.get_by_id(conversation_id)
    if not conversation:
        raise HTTPException(
            status_code=status.HTTP_404_NOT_FOUND,
            detail="Conversation not found"
        )
    
    if conversation.user_email != current_user.email:
        raise HTTPException(
            status_code=status.HTTP_403_FORBIDDEN,
            detail="You do not have access to this conversation"
        )

    logger.info(f"Received message from client {current_user.email} for conversation {conversation_id}: {message}")

    # Save user message to database
    user_message_dto = SendMessageDto(
        conversation_id=conversation_id,
        content=message
    )
    message_repo.create_from_dto(user_message_dto, current_user.email, is_from_agency=False)

    # Initialize or load agency
    agency = AgencyService.initialize_agency(conversation_id, conversation_repo)

    try:
        # Get completion from agency
        agency_response = agency.get_completion(message=message)
        
        # Decrement token for free users if operation was successful
        if not can_have_unlimited_tokens:
            if current_user.token_limit is not None and current_user.token_limit > 0:
                current_user.token_limit -= 1 # Assuming 1 token per message
                db.add(current_user)
                db.commit()
            # else: log or handle case where token_limit became <=0 unexpectedly after check? 
            # For now, the check before agency.get_completion should prevent this.

        # Save AI response to database
        ai_message_dto = SendMessageDto(
            conversation_id=conversation_id,
            content=agency_response
        )
        message_repo.create_from_dto(ai_message_dto, None, is_from_agency=True)
        
        agency_action = agency.shared_state.get("action")
        if agency_action:
            response = {
                "response": agency_response, 
                "is_from_agency": True, 
                "action": agency_action
            }
        else:
            response = {
                "response": agency_response, "is_from_agency": True}
            
        if agency_action and agency_action.get("action-type") == "keywords_ready":
            agency.shared_state.set("action", None)
        # Save updated state
        conversation_repo.save_shared_state(conversation_id, agency.shared_state.data)

        # --- Publish to Valkey AFTER successful commit ---
        # try:
        #     if user_message_dto:
        #         await publish_message_to_valkey(conversation_id, message_repo.to_dto(user_message_dto))
        #     if ai_message_dto:
        #         await publish_message_to_valkey(conversation_id, message_repo.to_dto(ai_message_dto))
            
        #     return response
        # except Exception as pub_e:
        #     # Log failure to publish but don't fail the request, DB is source of truth
        #     logger.error(f"Failed to publish message(s) to Valkey for conv {conversation_id}: {pub_e}")
        #     return response
        return response # Return original response directly
    except Exception as e:
        logger.error(f"Error processing message for {conversation_id}: {e}")
        raise HTTPException(
            status_code=status.HTTP_500_INTERNAL_SERVER_ERROR,
            detail=f"Error processing message: {str(e)}"
        )

@app.get("/messages/{conversation_id}", tags=["Chat"])
async def get_messages_flexible(
    conversation_id: str,
    limit: int = Query(0, description="Maximum number of messages to retrieve, set to 0 for all messages"),
    offset: int = Query(0, description="Number of messages to skip"),
    order: str = Query("desc", description="Order of messages: 'asc' for oldest first, 'desc' for newest first"),
    token: str = Depends(get_token_header),
    db: Session = Depends(get_db)
):
    """
    Get messages for a conversation with flexible options for ordering and pagination.
    Implements cache-aside (lazy loading) pattern with Redis.
    """
    # Verify token and get current user
    try:
        current_user = await get_current_user(token=token, db=db)
        # logger.info(f"User {current_user.email} accessing messages for conversation {conversation_id}") # Moved logging after cache check
    except HTTPException as e:
        raise HTTPException(
            status_code=status.HTTP_401_UNAUTHORIZED,
            detail=f"Authentication failed: {e.detail}"
        )

    redis_conn = await get_valkey_connection()
    # Create a cache key that includes all query parameters that affect the result
    cache_key = f"messages:{conversation_id}:limit_{limit}:offset_{offset}:order_{order.lower()}"

    if redis_conn:
        try:
            cached_data_json = await redis_conn.get(cache_key)
            if cached_data_json:
                logger.info(f"Cache HIT for messages: {cache_key} by user {current_user.email}")
                return json.loads(cached_data_json)
            else:
                logger.info(f"Cache MISS for messages: {cache_key} by user {current_user.email}")
        except Exception as e:
            logger.error(f"Redis GET error for messages {cache_key}: {e}", exc_info=True)
            # Proceed to fetch from DB if Redis fails

    logger.info(f"User {current_user.email} accessing messages for conversation {conversation_id} from DB (after cache miss/error)")

    # Validate conversation exists and belongs to user
    conversation_repo = ConversationRepository(db)
    conversation = conversation_repo.get_by_id(conversation_id)
    if not conversation:
        raise HTTPException(
            status_code=status.HTTP_404_NOT_FOUND,
            detail="Conversation not found"
        )
    
    if conversation.user_email != current_user.email:
        raise HTTPException(
            status_code=status.HTTP_403_FORBIDDEN,
            detail="You do not have access to this conversation"
        )
    
    # Use custom repository method for flexible retrieval
    message_repo = MessageRepository(db)
    
    # Validate order parameter
    if order.lower() not in ["asc", "desc"]:
        raise HTTPException(
            status_code=status.HTTP_400_BAD_REQUEST,
            detail="Order must be 'asc' or 'desc'"
        )
    
    # Get messages with the specified options
    messages = message_repo.get_messages_flexible(
        conversation_id=conversation_id,
        limit=limit,
        offset=offset,
        ascending=(order.lower() == "asc")
    )
    
    # Convert to DTOs
    message_dtos = [message_repo.to_dto(message) for message in messages]

    agency = AgencyService.initialize_agency(conversation_id, conversation_repo)

    latest_action = agency.shared_state.get("action", None)

    keyword_tables = agency.shared_state.get("keywords_output", None)
    generated_content = {}
    
    if keyword_tables:
        generated_content["keyword_tables"] = keyword_tables
    
    return {
        "messages": message_dtos, 
        "conversation_id": conversation_id,
        "total_count": message_repo.count_for_conversation(conversation_id),
        "order": order,
        "limit": limit,
        "offset": offset,
        "generated_content": generated_content,
        "action": latest_action
    }

@app.get("/conversations", tags=["Chat"])
async def get_conversations_with_messages(
    limit: int = Query(20, description="Maximum number of conversations to retrieve"),
    offset: int = Query(0, description="Number of conversations to skip"),
    project_id: str = Query(None, description="Filter conversations by project ID"),
    token: str = Depends(get_token_header),
    db: Session = Depends(get_db)
):
    """Get all conversations for the current user with their latest messages."""
    # Verify token and get current user
    try:
        current_user = await get_current_user(token=token, db=db)
        logger.info(f"User {current_user.email} retrieving conversations")
    except HTTPException as e:
        raise HTTPException(
            status_code=status.HTTP_401_UNAUTHORIZED,
            detail=f"Authentication failed: {e.detail}"
        )
    
    # If project_id is provided, verify it exists and belongs to the user
    if project_id:
        project_repo = ProjectRepository(db)
        project = project_repo.get_by_id(project_id)
        if not project:
            raise HTTPException(
                status_code=status.HTTP_404_NOT_FOUND,
                detail="Project not found"
            )
        if project.user_email != current_user.email:
            raise HTTPException(
                status_code=status.HTTP_403_FORBIDDEN,
                detail="You do not have access to this project"
            )
    
    # Get conversations for user
    conversation_repo = ConversationRepository(db)
    message_repo = MessageRepository(db)
    
    conversations = conversation_repo.get_for_user(
        email=current_user.email, 
        limit=limit, 
        offset=offset,
        project_id=project_id
    )
    result = []
    
    # For each conversation, get the latest message
    for conversation in conversations:
        conv_dto = conversation_repo.to_dto(conversation)
        latest_messages = message_repo.get_for_conversation(conversation.id, limit=1, offset=0)
        
        # Add latest message preview if available
        if latest_messages:
            latest_message = message_repo.to_dto(latest_messages[0])
            conv_dto.latest_message = latest_message
        
        result.append(conv_dto)
    
    return {"conversations": result}

@app.post("/submit_form/{conversation_id}", tags=["Chat"])
async def submit_form(
    conversation_id: str,
    request: dict,
    token: str = Depends(get_token_header),
    db: Session = Depends(get_db)
):
    """Submit a form for a conversation."""
    # Verify token and get current user
    try:
        current_user = await get_current_user(token=token, db=db)
        logger.info(f"User {current_user.email} authenticated")

        # Token Management Logic (for submit_form)
        is_mamba_user = current_user.email.endswith("@mamba.agency")
        is_subscribed_user = current_user.is_subscribed
        can_have_unlimited_tokens = is_mamba_user or is_subscribed_user 

        if not can_have_unlimited_tokens: 
            now = datetime.now(timezone.utc)
            needs_token_reset = False
            if current_user.tokens_last_reset_at is None or \
               (now - current_user.tokens_last_reset_at > timedelta(hours=24)):
                needs_token_reset = True

            if needs_token_reset:
                current_user.token_limit = settings.DEFAULT_FREE_USER_TOKEN_LIMIT
                current_user.tokens_last_reset_at = now
                db.add(current_user)
                db.commit()
                db.refresh(current_user)
            
            if current_user.token_limit is None or current_user.token_limit <= 0:
                raise HTTPException(
                    status_code=status.HTTP_403_FORBIDDEN,
                    detail="Token limit reached. Please subscribe or wait for tokens to reset."
                )
        # End of Token Management Logic

    except HTTPException as e:
        raise e

    # Get message from request
    form_data = request.get("form_data")
    form_action = request.get("action", None)
    if not form_data:
        if form_action == "cancel_form":
            message = "I have cancelled the form"
        else:
            raise HTTPException(
                status_code=status.HTTP_400_BAD_REQUEST,
                detail="Form data is required"
            )

    conversation_repo = ConversationRepository(db)
    message_repo = MessageRepository(db)  # Create message repository

    # Validate that the conversation belongs to the current user
    conversation = conversation_repo.get_by_id(conversation_id)
    if not conversation:
        raise HTTPException(
            status_code=status.HTTP_404_NOT_FOUND,
            detail="Conversation not found"
        )
    
    if conversation.user_email != current_user.email:
        raise HTTPException(
            status_code=status.HTTP_403_FORBIDDEN,
            detail="You do not have access to this conversation"
        )

    logger.info(f"Received business form data from client {current_user.email} for conversation {conversation_id}")
    message = "I have submitted the form"
    # Save user message to database
    user_message_dto = SendMessageDto(
        conversation_id=conversation_id,
        content=message
    )
    message_repo.create_from_dto(user_message_dto, current_user.email, is_from_agency=False)

    # Initialize or load agency
    agency = AgencyService.initialize_agency(conversation_id, conversation_repo)

    try:
        # Set the form data in the shared state
        if form_data:
            agency.shared_state.set('business_info_data', form_data)
        if form_action == "cancel_form":
            agency.shared_state.set('action', None)
        # Get completion from agency
        agency_response = agency.get_completion(message=message)
        
        # Decrement token for free users if operation was successful
        if not can_have_unlimited_tokens: 
            if current_user.token_limit is not None and current_user.token_limit > 0:
                current_user.token_limit -= 1 
                db.add(current_user)
                db.commit()

        # Save updated state
        conversation_repo.save_shared_state(conversation_id, agency.shared_state.data)
        
        # Save AI response to database
        ai_message_dto = SendMessageDto(
            conversation_id=conversation_id,
            content=agency_response
        )
        message_repo.create_from_dto(ai_message_dto, None, is_from_agency=True)
        
        if agency.shared_state.get("action"):
            action = agency.shared_state.get("action")
            return {"response": agency_response, "is_from_agency": True, "action": action}
        else:
            return {"response": agency_response, "is_from_agency": True}
    except Exception as e:
        logger.error(f"Error processing message for {conversation_id}: {e}")
        raise HTTPException(
            status_code=status.HTTP_500_INTERNAL_SERVER_ERROR,
            detail=f"Error processing message: {str(e)}"
        )

    # --- Update any other publishing calls similarly (e.g., in /submit_form) ---

@app.post("/get_keywords/{conversation_id}", tags=["Chat"])
async def get_keywords(
    conversation_id: str,
    request: dict,
    token: str = Depends(get_token_header),
    db: Session = Depends(get_db)
):
    # Verify token and get current user
    try:
        current_user = await get_current_user(token=token, db=db)
        logger.info(f"User {current_user.email} authenticated")
    except HTTPException as e:
        raise HTTPException(
            status_code=status.HTTP_401_UNAUTHORIZED,
            detail=f"Authentication failed: {e.detail}"
        )

    # Get message from request
    table_id = request.get("table_id")
    if not table_id:
        raise HTTPException(
            status_code=status.HTTP_400_BAD_REQUEST,
            detail="Table ID is required"
        )

    conversation_repo = ConversationRepository(db)

    # Validate that the conversation belongs to the current user
    conversation = conversation_repo.get_by_id(conversation_id)
    if not conversation:
        raise HTTPException(
            status_code=status.HTTP_404_NOT_FOUND,
            detail="Conversation not found"
        )
    
    if conversation.user_email != current_user.email:
        raise HTTPException(
            status_code=status.HTTP_403_FORBIDDEN,
            detail="You do not have access to this conversation"
        )

    logger.info(f"Received business form data from client {current_user.email} for conversation {conversation_id}")

    agency = AgencyService.initialize_agency(conversation_id, conversation_repo)
    keywords_output = agency.shared_state.get('keywords_output')
    table_data = keywords_output.get(table_id)
    if not table_data:
        raise HTTPException(
            status_code=status.HTTP_404_NOT_FOUND,
            detail="Table ID not found"
        )
    agency.shared_state.set('action', None)
    conversation_repo.save_shared_state(conversation_id, agency.shared_state.data)

    return table_data

@app.delete("/conversations/{conversation_id}", status_code=status.HTTP_204_NO_CONTENT, tags=["Chat"])
async def delete_conversation_endpoint(
    conversation_id: str,
    token: str = Depends(get_token_header),
    db: Session = Depends(get_db)
):
    """Deletes an entire conversation and its messages."""
    # Verify token and get current user
    try:
        current_user = await get_current_user(token=token, db=db)
        logger.info(f"User {current_user.email} attempting to delete conversation {conversation_id}")
    except HTTPException as e:
        # Re-raise authentication errors
        raise e 

    # Call the service function
    return await delete_conversation(conversation_id, current_user.email, db)

@app.patch("/conversations/{conversation_id}/rename", response_model=ConversationDto, tags=["Chat"])
async def rename_conversation_endpoint(
    conversation_id: str,
    rename_data: RenameConversationDto,
    token: str = Depends(get_token_header),
    db: Session = Depends(get_db)
):
    """Rename an existing conversation."""
    # Verify token and get current user
    try:
        current_user = await get_current_user(token=token, db=db)
        logger.info(f"User {current_user.email} attempting to rename conversation {conversation_id}")
    except HTTPException as e:
        raise e

    # Call the service function
    return await rename_conversation(conversation_id, rename_data.name, current_user.email, db)

@app.get("/conversations/{conversation_id}", tags=["Chat"])
async def get_conversation_details_endpoint(
    conversation_id: str,
    token: str = Depends(get_token_header),
    db: Session = Depends(get_db)
):
    """Get detailed information about a specific conversation."""
    # Verify token and get current user
    try:
        current_user = await get_current_user(token=token, db=db)
        logger.info(f"User {current_user.email} requesting details for conversation {conversation_id}")
    except HTTPException as e:
        raise e

    # Call the service function
    return await get_conversation_details(conversation_id, current_user.email, db)

@app.get("/user/conversations", tags=["Chat"])
async def get_user_conversations_endpoint(
    token: str = Depends(get_token_header),
    db: Session = Depends(get_db)
):
    """Get all conversations belonging to the authenticated user with essential details."""
    # Verify token and get current user
    try:
        current_user = await get_current_user(token=token, db=db)
        logger.info(f"User {current_user.email} requesting their conversations")
    except HTTPException as e:
        raise e

    # Call the service function with the user's email and database session
    return await get_user_conversations(current_user.email, db)

@app.post("/conversations/{conversation_id}/toggle-pin", response_model=ConversationDto, tags=["Chat"])
async def toggle_pin_endpoint(
    conversation_id: str,
    token: str = Depends(get_token_header),
    db: Session = Depends(get_db)
):
    """Toggle the pinned status of a conversation."""
    # Verify token and get current user
    try:
        current_user = await get_current_user(token=token, db=db)
        logger.info(f"User {current_user.email} attempting to toggle pin for conversation {conversation_id}")
    except HTTPException as e:
        raise e

    # Call the service function
    return await toggle_conversation_pin(conversation_id, current_user.email, db)

<<<<<<< HEAD
@app.get("/projects/{project_id}", response_model=ProjectDto, tags=["Projects"])
async def get_project_details(
    project_id: str,
    token: str = Depends(get_token_header),
    db: Session = Depends(get_db)
):
    """Get details for a specific project."""
    try:
        current_user = await get_current_user(token=token, db=db)
    except HTTPException as e:
        raise HTTPException(
            status_code=status.HTTP_401_UNAUTHORIZED,
            detail=f"Authentication failed: {e.detail}"
        )
    
    # Get project repository
    project_repo = ProjectRepository(db)
    
    # Get project by ID
    project = project_repo.get_by_id(project_id)
    if not project:
        raise HTTPException(
            status_code=status.HTTP_404_NOT_FOUND,
            detail="Project not found"
        )
    
    # Verify ownership
    if project.user_email != current_user.email:
        raise HTTPException(
            status_code=status.HTTP_403_FORBIDDEN,
            detail="You do not have access to this project"
        )
    
    # Return project as DTO
    return project_repo.to_dto(project)

@app.patch("/projects/{project_id}/update-data", response_model=ProjectDto, tags=["Projects"])
async def update_project_data(
    project_id: str,
    update_data: UpdateProjectDataDto,
    token: str = Depends(get_token_header),
    db: Session = Depends(get_db)
):
    """Update project data for a specific project."""
    try:
        current_user = await get_current_user(token=token, db=db)
    except HTTPException as e:
        raise HTTPException(
            status_code=status.HTTP_401_UNAUTHORIZED,
            detail=f"Authentication failed: {e.detail}"
        )
    
    # Get project repository
    project_repo = ProjectRepository(db)
    
    # Get project by ID
    project = project_repo.get_by_id(project_id)
    if not project:
        raise HTTPException(
            status_code=status.HTTP_404_NOT_FOUND,
            detail="Project not found"
        )
    
    # Verify ownership
    if project.user_email != current_user.email:
        raise HTTPException(
            status_code=status.HTTP_403_FORBIDDEN,
            detail="You do not have access to this project"
        )
    
    # Update project data
    updated_project = project_repo.update_project_data(project_id, update_data.project_data)
    if not updated_project:
        raise HTTPException(
            status_code=status.HTTP_500_INTERNAL_SERVER_ERROR,
            detail="Failed to update project data"
        )
    
    # Return updated project as DTO
    return project_repo.to_dto(updated_project)

@app.get("/projects/{project_id}/conversations", tags=["Projects"])
async def get_conversations_for_project(
    project_id: str,
    limit: int = Query(20, description="Maximum number of conversations to retrieve"),
    offset: int = Query(0, description="Number of conversations to skip"),
    token: str = Depends(get_token_header),
    db: Session = Depends(get_db)
):
    """Get conversations for a specific project."""
    try:
        current_user = await get_current_user(token=token, db=db)
    except HTTPException as e:
        raise HTTPException(
            status_code=status.HTTP_401_UNAUTHORIZED,
            detail=f"Authentication failed: {e.detail}"
        )
    
    # Verify project exists and belongs to user
    project_repo = ProjectRepository(db)
    project = project_repo.get_by_id(project_id)
    if not project:
        raise HTTPException(
            status_code=status.HTTP_404_NOT_FOUND,
            detail="Project not found"
        )
    
    if project.user_email != current_user.email:
        raise HTTPException(
            status_code=status.HTTP_403_FORBIDDEN,
            detail="You do not have access to this project"
        )
    
    # Get conversations for project
    conversation_repo = ConversationRepository(db)
    message_repo = MessageRepository(db)
    
    conversations = conversation_repo.get_for_project(
        project_id=project_id,
        limit=limit,
        offset=offset
    )
    result = []
    
    # For each conversation, get the latest message
    for conversation in conversations:
        conv_dto = conversation_repo.to_dto(conversation)
        latest_messages = message_repo.get_for_conversation(conversation.id, limit=1, offset=0)
        
        # Add latest message preview if available
        if latest_messages:
            latest_message = message_repo.to_dto(latest_messages[0])
            conv_dto.latest_message = latest_message
        
        result.append(conv_dto)
    
    return {"conversations": result}
=======
@app.post("/auth/google", tags=["Authentication"])
async def google_auth_endpoint(request: GoogleLoginRequest, db: Session = Depends(get_db)):
    """Handles Google Sign-In/Sign-Up."""
    google_token = request.token
    try:
        idinfo = await verify_google_id_token(google_token, settings.GOOGLE_CLIENT_ID)
        if not idinfo or "email" not in idinfo:
            raise HTTPException(status_code=status.HTTP_401_UNAUTHORIZED, detail="Invalid Google token")

        email = idinfo["email"]
        first_name = idinfo.get("given_name", "")
        last_name = idinfo.get("family_name", "")

        auth_response = await get_or_create_google_user(
            email=email,
            first_name=first_name,
            last_name=last_name,
            db=db
        )
        return auth_response

    except ValueError as e: # Specific exception from google-auth library for invalid token
        logger.error(f"Google token verification failed: {e}")
        raise HTTPException(status_code=status.HTTP_401_UNAUTHORIZED, detail=f"Invalid Google token: {e}")
    except HTTPException as e:
        raise e # Re-raise existing HTTPExceptions
    except Exception as e:
        logger.error(f"Error during Google authentication for token {google_token[:20]}...: {e}")
        raise HTTPException(status_code=status.HTTP_500_INTERNAL_SERVER_ERROR, detail="Google authentication failed.")
>>>>>>> e1082f25

if __name__ == "__main__":
    print("Starting FastAPI server...")
    print("Ensure .env file has OPENAI_API_KEY and SECRET_KEY")
    print("Access the chat interface at http://localhost:8000")
    
    uvicorn.run("main:app", host="0.0.0.0", port=8000, reload=True)<|MERGE_RESOLUTION|>--- conflicted
+++ resolved
@@ -139,56 +139,6 @@
     """Login a user and return an access token."""
     return await login_user(login_data, db)
 
-<<<<<<< HEAD
-@app.post("/projects", response_model=ProjectDto, tags=["Projects"])
-async def create_project(
-    project_data: CreateProjectDto,
-    token: str = Depends(get_token_header),
-    db: Session = Depends(get_db)
-):
-    """Create a new project."""
-    # Verify token and get current user
-    try:
-        current_user = await get_current_user(token=token, db=db)
-        logger.info(f"User {current_user.email} authenticated for new project creation")
-    except HTTPException as e:
-        raise HTTPException(
-            status_code=status.HTTP_401_UNAUTHORIZED,
-            detail=f"Authentication failed: {e.detail}"
-        )
-    
-    # Create project repository
-    project_repo = ProjectRepository(db)
-    
-    # Create project from DTO
-    project = project_repo.create_from_dto(project_data, current_user.email)
-    
-    logger.info(f"Created new project {project.id} for user {current_user.email}")
-    
-    # Return the project as DTO
-    return project_repo.to_dto(project)
-
-@app.get("/projects", response_model=list[ProjectDto], tags=["Projects"])
-async def get_user_projects(
-    token: str = Depends(get_token_header),
-    db: Session = Depends(get_db)
-):
-    """Get all projects for the current user."""
-    try:
-        current_user = await get_current_user(token=token, db=db)
-    except HTTPException as e:
-        raise HTTPException(
-            status_code=status.HTTP_401_UNAUTHORIZED,
-            detail=f"Authentication failed: {e.detail}"
-        )
-    
-    # Get projects for user
-    project_repo = ProjectRepository(db)
-    projects = project_repo.get_for_user(current_user.email)
-    
-    # Convert to DTOs
-    return [project_repo.to_dto(project) for project in projects]
-=======
 @app.post("/subscribe", tags=["User"])
 async def subscribe_user_endpoint(db: Session = Depends(get_db), current_user: User = Depends(get_current_user)):
     """Allows an authenticated user to 'subscribe'."""
@@ -208,7 +158,55 @@
 
     # Placeholder for actual subscription benefits/UI update
     return {"message": "Thanks for the support! Follow development to see the updates! You now have unlimited tokens."}
->>>>>>> e1082f25
+
+@app.post("/projects", response_model=ProjectDto, tags=["Projects"])
+async def create_project(
+    project_data: CreateProjectDto,
+    token: str = Depends(get_token_header),
+    db: Session = Depends(get_db)
+):
+    """Create a new project."""
+    # Verify token and get current user
+    try:
+        current_user = await get_current_user(token=token, db=db)
+        logger.info(f"User {current_user.email} authenticated for new project creation")
+    except HTTPException as e:
+        raise HTTPException(
+            status_code=status.HTTP_401_UNAUTHORIZED,
+            detail=f"Authentication failed: {e.detail}"
+        )
+    
+    # Create project repository
+    project_repo = ProjectRepository(db)
+    
+    # Create project from DTO
+    project = project_repo.create_from_dto(project_data, current_user.email)
+    
+    logger.info(f"Created new project {project.id} for user {current_user.email}")
+    
+    # Return the project as DTO
+    return project_repo.to_dto(project)
+
+@app.get("/projects", response_model=list[ProjectDto], tags=["Projects"])
+async def get_user_projects(
+    token: str = Depends(get_token_header),
+    db: Session = Depends(get_db)
+):
+    """Get all projects for the current user."""
+    try:
+        current_user = await get_current_user(token=token, db=db)
+    except HTTPException as e:
+        raise HTTPException(
+            status_code=status.HTTP_401_UNAUTHORIZED,
+            detail=f"Authentication failed: {e.detail}"
+        )
+    
+    # Get projects for user
+    project_repo = ProjectRepository(db)
+    projects = project_repo.get_for_user(current_user.email)
+    
+    # Convert to DTOs
+    return [project_repo.to_dto(project) for project in projects]
 
 @app.post("/chat", tags=["Chat"])
 async def create_chat(
@@ -836,7 +834,36 @@
     # Call the service function
     return await toggle_conversation_pin(conversation_id, current_user.email, db)
 
-<<<<<<< HEAD
+@app.post("/auth/google", tags=["Authentication"])
+async def google_auth_endpoint(request: GoogleLoginRequest, db: Session = Depends(get_db)):
+    """Handles Google Sign-In/Sign-Up."""
+    google_token = request.token
+    try:
+        idinfo = await verify_google_id_token(google_token, settings.GOOGLE_CLIENT_ID)
+        if not idinfo or "email" not in idinfo:
+            raise HTTPException(status_code=status.HTTP_401_UNAUTHORIZED, detail="Invalid Google token")
+
+        email = idinfo["email"]
+        first_name = idinfo.get("given_name", "")
+        last_name = idinfo.get("family_name", "")
+
+        auth_response = await get_or_create_google_user(
+            email=email,
+            first_name=first_name,
+            last_name=last_name,
+            db=db
+        )
+        return auth_response
+
+    except ValueError as e: # Specific exception from google-auth library for invalid token
+        logger.error(f"Google token verification failed: {e}")
+        raise HTTPException(status_code=status.HTTP_401_UNAUTHORIZED, detail=f"Invalid Google token: {e}")
+    except HTTPException as e:
+        raise e # Re-raise existing HTTPExceptions
+    except Exception as e:
+        logger.error(f"Error during Google authentication for token {google_token[:20]}...: {e}")
+        raise HTTPException(status_code=status.HTTP_500_INTERNAL_SERVER_ERROR, detail="Google authentication failed.")
+
 @app.get("/projects/{project_id}", response_model=ProjectDto, tags=["Projects"])
 async def get_project_details(
     project_id: str,
@@ -974,37 +1001,6 @@
         result.append(conv_dto)
     
     return {"conversations": result}
-=======
-@app.post("/auth/google", tags=["Authentication"])
-async def google_auth_endpoint(request: GoogleLoginRequest, db: Session = Depends(get_db)):
-    """Handles Google Sign-In/Sign-Up."""
-    google_token = request.token
-    try:
-        idinfo = await verify_google_id_token(google_token, settings.GOOGLE_CLIENT_ID)
-        if not idinfo or "email" not in idinfo:
-            raise HTTPException(status_code=status.HTTP_401_UNAUTHORIZED, detail="Invalid Google token")
-
-        email = idinfo["email"]
-        first_name = idinfo.get("given_name", "")
-        last_name = idinfo.get("family_name", "")
-
-        auth_response = await get_or_create_google_user(
-            email=email,
-            first_name=first_name,
-            last_name=last_name,
-            db=db
-        )
-        return auth_response
-
-    except ValueError as e: # Specific exception from google-auth library for invalid token
-        logger.error(f"Google token verification failed: {e}")
-        raise HTTPException(status_code=status.HTTP_401_UNAUTHORIZED, detail=f"Invalid Google token: {e}")
-    except HTTPException as e:
-        raise e # Re-raise existing HTTPExceptions
-    except Exception as e:
-        logger.error(f"Error during Google authentication for token {google_token[:20]}...: {e}")
-        raise HTTPException(status_code=status.HTTP_500_INTERNAL_SERVER_ERROR, detail="Google authentication failed.")
->>>>>>> e1082f25
 
 if __name__ == "__main__":
     print("Starting FastAPI server...")
