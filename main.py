import uvicorn # type: ignore
import os # Ensure os is imported early
# from dotenv import load_dotenv # type: ignore # No longer needed here
from core.config import settings # Import settings early to load .env
from contextlib import asynccontextmanager # Import for lifespan manager
import uuid # Added for correlation ID
from urllib.parse import urlencode # Added for Google OAuth callback

# --- Load Environment Variables --- 
# load_dotenv(override=True) # Moved to the top and handled by core.config
# --------------------------------

from fastapi import FastAPI, Depends, HTTPException, status, Query, Request, Response # type: ignore
from fastapi.responses import HTMLResponse, RedirectResponse # type: ignore # Added RedirectResponse
from fastapi.middleware.cors import CORSMiddleware # type: ignore
import logging
from typing import Dict, Any, List, Optional # Ensure List and Optional are imported
import certifi # Ensure certifi is imported before use
from sqlalchemy.orm import Session # type: ignore
from passlib.context import CryptContext # type: ignore
from datetime import datetime, timedelta, timezone
from reset_database import reset_database
from reset_pins import reset_all_pins

# State and Auth
import auth
from auth import get_current_user, create_access_token, get_token_header, verify_google_id_token, verify_token
from services.user_services import register_user, login_user, rename_conversation, delete_conversation, get_conversation_details, get_user_conversations, toggle_conversation_pin, get_or_create_google_user
from dto import (
    CreateUserDto, UserDto, LoginDto, 
    ConversationDto, CreateConversationDto,
    MessageDto, SendMessageDto, ConversationStateDto,
    UpdateConversationStateDto, RenameConversationDto,
    ProjectDto, CreateProjectDto, UpdateProjectDataDto,
    UpdateProjectDto
)
from pydantic import BaseModel, Field # Add Field

# Database and Models
from database import (
    get_db, engine, SessionLocal, 
    # Rename imports for clarity
    create_valkey_pool, # Make sure this is imported
    close_valkey_pool,  # Make sure this is imported
    get_valkey_connection 
)
from models import Base, User as UserModel # Alias User to UserModel
from models import GoogleService as GoogleServiceModel # Added
from repositories import ConversationRepository, MessageRepository, UserRepository, ProjectRepository
from services.agency_services import AgencyService
<<<<<<< HEAD
from services.project_services import extract_project_data, generate_project_data
=======
from services.project_services import extract_project_data
from services.google_oauth_service import GoogleOAuthService # Added
from services.search_console_service import SearchConsoleService # Added
from services.analytics_service import AnalyticsService # Added
>>>>>>> c4a5f352
# from utils.valkey_utils import publish_message_to_valkey
import json

# os.environ["SSL_CERT_FILE"] = certifi.where() # Set via settings if needed or ensure certifi is available
if settings.SSL_CERT_FILE:
    os.environ["SSL_CERT_FILE"] = settings.SSL_CERT_FILE
elif certifi.where(): # Default to certifi.where() if not in settings
    os.environ["SSL_CERT_FILE"] = certifi.where()

# Configure logging
logging.basicConfig(level=logging.INFO, format='%(asctime)s - %(name)s - %(levelname)s - %(message)s')
logger = logging.getLogger(__name__)

# Lifespan manager for startup and shutdown events
@asynccontextmanager
async def lifespan(app_instance: FastAPI): # Changed 'app' to 'app_instance' to avoid conflict if app is defined globally later
    # Startup logic
    logger.info("Application startup (lifespan)... Genta was here")
    logger.info("Creating Valkey/Redis connection pool (lifespan)... Genta was here")
    await create_valkey_pool()
    # Add other startup tasks if needed
    yield
    # Shutdown logic
    logger.info("Application shutdown (lifespan)... Genta was here")
    logger.info("Closing Valkey/Redis connection pool (lifespan)... Genta was here")
    await close_valkey_pool()
    # Add other shutdown tasks if needed

app = FastAPI(
    title="Mamba FastAPI Chat",
    description="A FastAPI application with WebSocket chat and user authentication",
    version="1.0.0",
    openapi_tags=[
        {
            "name": "Authentication",
            "description": "Operations related to user authentication"
        },
        {
            "name": "Chat",
            "description": "Chat operations, conversations and messages"
        },
        {
            "name": "Admin",
            "description": "Administrative operations"
        },
        {
            "name": "Projects",
            "description": "Operations related to projects"
        },
        {
            "name": "Google OAuth",
            "description": "Operations related to Google OAuth"
        },
        {
            "name": "Google Search Console",
            "description": "Operations for Google Search Console"
        },
        {
            "name": "Google Analytics 4",
            "description": "Operations for Google Analytics 4"
        }
    ],
    lifespan=lifespan # Add the lifespan manager here
)

# Correlation ID Middleware
@app.middleware("http")
async def correlation_id_middleware(request: Request, call_next):
    # Check for incoming header, otherwise generate a new one
    correlation_id = request.headers.get("X-Correlation-ID")
    if not correlation_id:
        correlation_id = str(uuid.uuid4())
    
    # Store it in request.state to make it accessible in path operations
    request.state.correlation_id = correlation_id
    
    # Call the next middleware or path operation
    response = await call_next(request)
    
    # Add it to the response headers
    response.headers["X-Correlation-ID"] = correlation_id
    
    return response

# Cache TTLs
MESSAGES_CACHE_TTL_SECONDS = 60  # 1 minute
# CONVERSATION_DETAILS_CACHE_TTL_SECONDS = 300 # Defined in user_services.py
# USER_CONVERSATIONS_CACHE_TTL_SECONDS = 120 # Defined in user_services.py

# Password hashing
pwd_context = CryptContext(schemes=["bcrypt"], deprecated="auto")

# Create database tables
Base.metadata.create_all(bind=engine)

# Removed get_user_service function

# @app.options("/{path:path}")
# async def preflight(full_path: str, request: Request) -> Response:
#     return Response(status_code=204)


@app.get("/")
async def read_root():
     return {"message": "Welcome to Mamba FastAPI Server"}

class GoogleLoginRequest(BaseModel):
    token: str # This will be the Google ID token from the frontend

@app.post("/register", response_model=UserDto, tags=["Authentication"])
async def register_user_endpoint(user_data: CreateUserDto, db: Session = Depends(get_db)):
    """Register a new user."""
    return register_user(user_data, db)

@app.post("/login", tags=["Authentication"])
async def login_for_access_token(login_data: LoginDto, db=Depends(get_db)):
    """Login a user and return an access token."""
    return await login_user(login_data, db)

@app.post("/subscribe", tags=["User"])
async def subscribe_user_endpoint(db: Session = Depends(get_db), current_user: UserModel = Depends(get_current_user)):
    """Allows an authenticated user to 'subscribe'."""

    if current_user.email.endswith("@mamba.agency"):
        # Mamba agency users already have unlimited access
        return {"message": "Mamba agency users have unlimited access by default."}

    if current_user.is_subscribed:
        return {"message": "You are already subscribed and have unlimited tokens."}

    current_user.is_subscribed = True
    current_user.token_limit = None  # Unlimited tokens upon subscription
    db.add(current_user)
    db.commit()
    db.refresh(current_user)

    # Placeholder for actual subscription benefits/UI update
    return {"message": "Thanks for the support! Follow development to see the updates! You now have unlimited tokens."}


@app.post("/project-data", tags=["Projects"])
async def create_project_data(
    request: dict,
    token: str = Depends(get_token_header),
    db: Session = Depends(get_db)
):
    """Create project data for a project.
    
    This endpoint accepts two formats:
    1. URL format: {"project_url": "https://example.com"}
    2. Direct format: {
        "project_name": "Company Name",
        "products_description": "Description of products",
        "personas_description": "Description of target personas",
        "competitors_description": "Description of competitors"
    }
    """
    try:
        current_user = await get_current_user(token=token, db=db)
        logger.info(f"User {current_user.email} authenticated for project data extraction")
    except HTTPException as e:
        raise HTTPException(
            status_code=status.HTTP_401_UNAUTHORIZED,
            detail=f"Authentication failed: {e.detail}"
        )
    
    # Check which format is being provided
    if request.get("project_url"):
        # URL-based format
        project_url = request.get("project_url")
        logger.info(f"Processing URL-based project data extraction: {project_url}")
        return extract_project_data(project_url)
    elif all(k in request for k in ["project_name", "products_description", "personas_description", "competitors_description"]):
        # Direct description-based format
        project_name = request.get("project_name")
        products_description = request.get("products_description")
        personas_description = request.get("personas_description")
        competitors_description = request.get("competitors_description")
        
        logger.info(f"Processing description-based project data generation for: {project_name}")
        return generate_project_data(
            project_name=project_name,
            products_description=products_description,
            personas_description=personas_description,
            competitors_description=competitors_description
        )
    else:
        # Neither format provided correctly
        raise HTTPException(
            status_code=status.HTTP_400_BAD_REQUEST,
            detail="Either 'project_url' OR all of ('project_name', 'products_description', 'personas_description', 'competitors_description') must be provided"
        )

@app.post("/projects", response_model=ProjectDto, tags=["Projects"])
async def create_project_endpoint(
    project_data: CreateProjectDto, 
    token: str = Depends(get_token_header), 
    db: Session = Depends(get_db)
    # user_service: UserManagementService = Depends(get_user_service) # Removed
):
    credentials_exception = HTTPException(
        status_code=status.HTTP_401_UNAUTHORIZED,
        detail="Could not validate credentials for project creation",
        headers={"WWW-Authenticate": "Bearer"},
    )
    payload = auth.verify_token(token, credentials_exception) # Use auth.verify_token
    user_email = payload.get("email") # Changed from "sub" to "email" based on auth.verify_token
    if not user_email:
        raise credentials_exception # Should be caught by verify_token if email is None

    project_repo = ProjectRepository(db)
    
    # Check for existing project with the same name for the user
    existing_project = project_repo.get_by_name_and_user(project_data.name, user_email)
    if existing_project:
        raise HTTPException(
            status_code=status.HTTP_400_BAD_REQUEST,
            detail=f"Project with name '{project_data.name}' already exists for this user."
        )
        
    new_project_model = project_repo.create_from_dto(project_data, user_email)
    return project_repo.to_dto(new_project_model)

@app.get("/projects", response_model=List[ProjectDto], tags=["Projects"])
async def get_user_projects_endpoint(
    token: str = Depends(get_token_header), 
    db: Session = Depends(get_db)
    # user_service: UserManagementService = Depends(get_user_service) # Removed
):
    credentials_exception = HTTPException(
        status_code=status.HTTP_401_UNAUTHORIZED,
        detail="Could not validate credentials for fetching projects",
        headers={"WWW-Authenticate": "Bearer"},
    )
    payload = auth.verify_token(token, credentials_exception) # Use auth.verify_token
    user_email = payload.get("email") # Changed from "sub" to "email"
    if not user_email:
        raise credentials_exception
    
    project_repo = ProjectRepository(db)
    projects = project_repo.get_by_user_email(user_email)
    return [project_repo.to_dto(p) for p in projects]

@app.post("/chat", tags=["Chat"])
async def create_chat(
    request: dict,
    token: str = Depends(get_token_header),
    db: Session = Depends(get_db)
):
    # Verify token and get current user
    try:
        current_user = await get_current_user(token=token, db=db)
        logger.info(f"User {current_user.email} authenticated for new conversation")
    except HTTPException as e:
        raise HTTPException(
            status_code=status.HTTP_401_UNAUTHORIZED,
            detail=f"Authentication failed: {e.detail}"
        )

    # Get message from request
    message = request.get("message")
    if not message:
        raise HTTPException(
            status_code=status.HTTP_400_BAD_REQUEST,
            detail="Message is required"
        )

    # Get project_id from request (if provided)
    project_id = request.get("project_id")
    
    # If project_id is provided, verify it exists and belongs to the user
    if project_id:
        project_repo = ProjectRepository(db)
        project = project_repo.get_by_id(project_id)
        if not project:
            raise HTTPException(
                status_code=status.HTTP_404_NOT_FOUND,
                detail="Project not found"
            )
        if project.user_email != current_user.email:
            raise HTTPException(
                status_code=status.HTTP_403_FORBIDDEN,
                detail="You do not have access to this project"
            )
    else:
        raise HTTPException(
            status_code=status.HTTP_400_BAD_REQUEST,
            detail="Project ID is required"
        )
    # Create new conversation
    conversation_repo = ConversationRepository(db)
    timestamp = datetime.now().strftime("%Y-%m-%d %H:%M:%S")
    conversation_dto = CreateConversationDto(
        name=f"Chat @{timestamp}", 
        project_id=project_id
    )
    conversation = conversation_repo.create_from_dto(
        conversation_dto,
        creator_email=current_user.email
    )

    logger.info(f"Created new conversation {conversation.id} for user {current_user.email}")

    # Forward the message to the chat endpoint
    response = await chat_endpoint(
        conversation_id=conversation.id,
        request=request,
        token=token,
        db=db
    )
    response["conversation_id"] = conversation.id
    response["conversation_name"] = conversation.name
    return response

@app.post("/chat/{conversation_id}", tags=["Chat"])
async def chat_endpoint(
    conversation_id: str,
    request: dict,
    token: str = Depends(get_token_header),
    db: Session = Depends(get_db)
):
    # Verify token and get current user
    try:
        current_user = await get_current_user(token=token, db=db)
        logger.info(f"User {current_user.email} authenticated")

        # Token Management Logic
        is_mamba_user = current_user.email.endswith("@mamba.agency")
        is_subscribed_user = current_user.is_subscribed
        can_have_unlimited_tokens = is_mamba_user or is_subscribed_user

        if not can_have_unlimited_tokens:
            now = datetime.now(timezone.utc)
            needs_token_reset = False
            if current_user.tokens_last_reset_at is None:
                needs_token_reset = True
            elif now - current_user.tokens_last_reset_at > timedelta(hours=24):
                needs_token_reset = True

            if needs_token_reset:
                current_user.token_limit = settings.DEFAULT_FREE_USER_TOKEN_LIMIT
                current_user.tokens_last_reset_at = now
                db.add(current_user)
                db.commit()
                db.refresh(current_user)
            
            if current_user.token_limit is None or current_user.token_limit <= 0:
                logger.warning(f"User {current_user.email} token limit {current_user.token_limit} insufficient.")
                raise HTTPException(
                    status_code=status.HTTP_403_FORBIDDEN,
                    detail="Token limit reached. Please subscribe for unlimited access or wait 24 hours for tokens to reset."
                )
        # End of Token Management Logic

    except HTTPException as e:
        raise e

    # Get message from request
    message = request.get("message")
    if not message:
        raise HTTPException(
            status_code=status.HTTP_400_BAD_REQUEST,
            detail="Message is required"
        )

    conversation_repo = ConversationRepository(db)
    message_repo = MessageRepository(db)  # Create message repository

    # Validate that the conversation belongs to the current user
    conversation = conversation_repo.get_by_id(conversation_id)
    if not conversation:
        raise HTTPException(
            status_code=status.HTTP_404_NOT_FOUND,
            detail="Conversation not found"
        )
    
    if conversation.user_email != current_user.email:
        raise HTTPException(
            status_code=status.HTTP_403_FORBIDDEN,
            detail="You do not have access to this conversation"
        )

    logger.info(f"Received message from client {current_user.email} for conversation {conversation_id}: {message}")

    # Save user message to database
    user_message_dto = SendMessageDto(
        conversation_id=conversation_id,
        content=message
    )
    message_repo.create_from_dto(user_message_dto, current_user.email, is_from_agency=False)

    # Initialize or load agency
    agency = AgencyService.initialize_agency(conversation_id, conversation_repo)

    try:
        # Get completion from agency
        agency_response = agency.get_completion(message=message)
        
        # Decrement token for free users if operation was successful
        if not can_have_unlimited_tokens:
            if current_user.token_limit is not None and current_user.token_limit > 0:
                current_user.token_limit -= 1 # Assuming 1 token per message
                db.add(current_user)
                db.commit()
            # else: log or handle case where token_limit became <=0 unexpectedly after check? 
            # For now, the check before agency.get_completion should prevent this.

        # Save AI response to database
        ai_message_dto = SendMessageDto(
            conversation_id=conversation_id,
            content=agency_response
        )
        message_repo.create_from_dto(ai_message_dto, None, is_from_agency=True)
        
        agency_action = agency.shared_state.get("action")
        if agency_action:
            response = {
                "response": agency_response, 
                "is_from_agency": True, 
                "action": agency_action
            }
        else:
            response = {
                "response": agency_response, "is_from_agency": True}
            
        if agency_action and agency_action.get("action-type") == "keywords_ready":
            agency.shared_state.set("action", None)
        # Save updated state
        conversation_repo.save_shared_state(conversation_id, agency.shared_state.data)

        # --- Publish to Valkey AFTER successful commit ---
        # try:
        #     if user_message_dto:
        #         await publish_message_to_valkey(conversation_id, message_repo.to_dto(user_message_dto))
        #     if ai_message_dto:
        #         await publish_message_to_valkey(conversation_id, message_repo.to_dto(ai_message_dto))
            
        #     return response
        # except Exception as pub_e:
        #     # Log failure to publish but don't fail the request, DB is source of truth
        #     logger.error(f"Failed to publish message(s) to Valkey for conv {conversation_id}: {pub_e}")
        #     return response
        return response # Return original response directly
    except Exception as e:
        logger.error(f"Error processing message for {conversation_id}: {e}")
        raise HTTPException(
            status_code=status.HTTP_500_INTERNAL_SERVER_ERROR,
            detail=f"Error processing message: {str(e)}"
        )

@app.get("/messages/{conversation_id}", tags=["Chat"])
async def get_messages_flexible(
    conversation_id: str,
    limit: int = Query(0, description="Maximum number of messages to retrieve, set to 0 for all messages"),
    offset: int = Query(0, description="Number of messages to skip"),
    order: str = Query("desc", description="Order of messages: 'asc' for oldest first, 'desc' for newest first"),
    token: str = Depends(get_token_header),
    db: Session = Depends(get_db)
):
    """
    Get messages for a conversation with flexible options for ordering and pagination.
    Implements cache-aside (lazy loading) pattern with Redis.
    """
    # Verify token and get current user
    try:
        current_user = await get_current_user(token=token, db=db)
        # logger.info(f"User {current_user.email} accessing messages for conversation {conversation_id}") # Moved logging after cache check
    except HTTPException as e:
        raise HTTPException(
            status_code=status.HTTP_401_UNAUTHORIZED,
            detail=f"Authentication failed: {e.detail}"
        )

    redis_conn = await get_valkey_connection()
    # Create a cache key that includes all query parameters that affect the result
    cache_key = f"messages:{conversation_id}:limit_{limit}:offset_{offset}:order_{order.lower()}"

    if redis_conn:
        try:
            cached_data_json = await redis_conn.get(cache_key)
            if cached_data_json:
                logger.info(f"Cache HIT for messages: {cache_key} by user {current_user.email}")
                return json.loads(cached_data_json)
            else:
                logger.info(f"Cache MISS for messages: {cache_key} by user {current_user.email}")
        except Exception as e:
            logger.error(f"Redis GET error for messages {cache_key}: {e}", exc_info=True)
            # Proceed to fetch from DB if Redis fails

    logger.info(f"User {current_user.email} accessing messages for conversation {conversation_id} from DB (after cache miss/error)")

    # Validate conversation exists and belongs to user
    conversation_repo = ConversationRepository(db)
    conversation = conversation_repo.get_by_id(conversation_id)
    if not conversation:
        raise HTTPException(
            status_code=status.HTTP_404_NOT_FOUND,
            detail="Conversation not found"
        )
    
    if conversation.user_email != current_user.email:
        raise HTTPException(
            status_code=status.HTTP_403_FORBIDDEN,
            detail="You do not have access to this conversation"
        )
    
    # Use custom repository method for flexible retrieval
    message_repo = MessageRepository(db)
    
    # Validate order parameter
    if order.lower() not in ["asc", "desc"]:
        raise HTTPException(
            status_code=status.HTTP_400_BAD_REQUEST,
            detail="Order must be 'asc' or 'desc'"
        )
    
    # Get messages with the specified options
    messages = message_repo.get_messages_flexible(
        conversation_id=conversation_id,
        limit=limit,
        offset=offset,
        ascending=(order.lower() == "asc")
    )
    
    # Convert to DTOs
    message_dtos = [message_repo.to_dto(message) for message in messages]

    agency = AgencyService.initialize_agency(conversation_id, conversation_repo)

    latest_action = agency.shared_state.get("action", None)

    keyword_tables = agency.shared_state.get("keywords_output", None)
    generated_content = {}
    
    if keyword_tables:
        generated_content["keyword_tables"] = keyword_tables
    
    return {
        "messages": message_dtos, 
        "conversation_id": conversation_id,
        "total_count": message_repo.count_for_conversation(conversation_id),
        "order": order,
        "limit": limit,
        "offset": offset,
        "generated_content": generated_content,
        "action": latest_action
    }

@app.get("/conversations", tags=["Chat"])
async def get_conversations_with_messages(
    limit: int = Query(20, description="Maximum number of conversations to retrieve"),
    offset: int = Query(0, description="Number of conversations to skip"),
    project_id: str = Query(None, description="Filter conversations by project ID"),
    token: str = Depends(get_token_header),
    db: Session = Depends(get_db)
):
    """Get all conversations for the current user with their latest messages."""
    # Verify token and get current user
    try:
        current_user = await get_current_user(token=token, db=db)
        logger.info(f"User {current_user.email} retrieving conversations")
    except HTTPException as e:
        raise HTTPException(
            status_code=status.HTTP_401_UNAUTHORIZED,
            detail=f"Authentication failed: {e.detail}"
        )
    
    # If project_id is provided, verify it exists and belongs to the user
    if project_id:
        project_repo = ProjectRepository(db)
        project = project_repo.get_by_id(project_id)
        if not project:
            raise HTTPException(
                status_code=status.HTTP_404_NOT_FOUND,
                detail="Project not found"
            )
        if project.user_email != current_user.email:
            raise HTTPException(
                status_code=status.HTTP_403_FORBIDDEN,
                detail="You do not have access to this project"
            )
    
    # Get conversations for user
    conversation_repo = ConversationRepository(db)
    message_repo = MessageRepository(db)
    
    conversations = conversation_repo.get_for_user(
        email=current_user.email, 
        limit=limit, 
        offset=offset,
        project_id=project_id
    )
    result = []
    
    # For each conversation, get the latest message
    for conversation in conversations:
        conv_dto = conversation_repo.to_dto(conversation)
        latest_messages = message_repo.get_for_conversation(conversation.id, limit=1, offset=0)
        
        # Add latest message preview if available
        if latest_messages:
            latest_message = message_repo.to_dto(latest_messages[0])
            conv_dto.latest_message = latest_message
        
        result.append(conv_dto)
    
    return {"conversations": result}

@app.post("/submit_form/{conversation_id}", tags=["Chat"])
async def submit_form(
    conversation_id: str,
    request: dict,
    token: str = Depends(get_token_header),
    db: Session = Depends(get_db)
):
    """Submit a form for a conversation."""
    # Verify token and get current user
    try:
        current_user = await get_current_user(token=token, db=db)
        logger.info(f"User {current_user.email} authenticated")

        # Token Management Logic (for submit_form)
        is_mamba_user = current_user.email.endswith("@mamba.agency")
        is_subscribed_user = current_user.is_subscribed
        can_have_unlimited_tokens = is_mamba_user or is_subscribed_user 

        if not can_have_unlimited_tokens: 
            now = datetime.now(timezone.utc)
            needs_token_reset = False
            if current_user.tokens_last_reset_at is None or \
               (now - current_user.tokens_last_reset_at > timedelta(hours=24)):
                needs_token_reset = True

            if needs_token_reset:
                current_user.token_limit = settings.DEFAULT_FREE_USER_TOKEN_LIMIT
                current_user.tokens_last_reset_at = now
                db.add(current_user)
                db.commit()
                db.refresh(current_user)
            
            if current_user.token_limit is None or current_user.token_limit <= 0:
                raise HTTPException(
                    status_code=status.HTTP_403_FORBIDDEN,
                    detail="Token limit reached. Please subscribe or wait for tokens to reset."
                )
        # End of Token Management Logic

    except HTTPException as e:
        raise e

    # Get message from request
    form_data = request.get("form_data")
    form_action = request.get("action", None)
    if not form_data:
        if form_action == "cancel_form":
            message = "I have cancelled the form"
        else:
            raise HTTPException(
                status_code=status.HTTP_400_BAD_REQUEST,
                detail="Form data is required"
            )

    conversation_repo = ConversationRepository(db)
    message_repo = MessageRepository(db)  # Create message repository

    # Validate that the conversation belongs to the current user
    conversation = conversation_repo.get_by_id(conversation_id)
    if not conversation:
        raise HTTPException(
            status_code=status.HTTP_404_NOT_FOUND,
            detail="Conversation not found"
        )
    
    if conversation.user_email != current_user.email:
        raise HTTPException(
            status_code=status.HTTP_403_FORBIDDEN,
            detail="You do not have access to this conversation"
        )

    logger.info(f"Received business form data from client {current_user.email} for conversation {conversation_id}")
    message = "I have submitted the form"
    # Save user message to database
    user_message_dto = SendMessageDto(
        conversation_id=conversation_id,
        content=message
    )
    message_repo.create_from_dto(user_message_dto, current_user.email, is_from_agency=False)

    # Initialize or load agency
    agency = AgencyService.initialize_agency(conversation_id, conversation_repo)

    try:
        # Set the form data in the shared state
        if form_data:
            agency.shared_state.set('business_info_data', form_data)
        if form_action == "cancel_form":
            agency.shared_state.set('action', None)
        # Get completion from agency
        agency_response = agency.get_completion(message=message)
        
        # Decrement token for free users if operation was successful
        if not can_have_unlimited_tokens: 
            if current_user.token_limit is not None and current_user.token_limit > 0:
                current_user.token_limit -= 1 
                db.add(current_user)
                db.commit()

        # Save updated state
        conversation_repo.save_shared_state(conversation_id, agency.shared_state.data)
        
        # Save AI response to database
        ai_message_dto = SendMessageDto(
            conversation_id=conversation_id,
            content=agency_response
        )
        message_repo.create_from_dto(ai_message_dto, None, is_from_agency=True)
        
        if agency.shared_state.get("action"):
            action = agency.shared_state.get("action")
            return {"response": agency_response, "is_from_agency": True, "action": action}
        else:
            return {"response": agency_response, "is_from_agency": True}
    except Exception as e:
        logger.error(f"Error processing message for {conversation_id}: {e}")
        raise HTTPException(
            status_code=status.HTTP_500_INTERNAL_SERVER_ERROR,
            detail=f"Error processing message: {str(e)}"
        )

    # --- Update any other publishing calls similarly (e.g., in /submit_form) ---

@app.post("/get_keywords/{conversation_id}", tags=["Chat"])
async def get_keywords(
    conversation_id: str,
    request: dict,
    token: str = Depends(get_token_header),
    db: Session = Depends(get_db)
):
    # Verify token and get current user
    try:
        current_user = await get_current_user(token=token, db=db)
        logger.info(f"User {current_user.email} authenticated")
    except HTTPException as e:
        raise HTTPException(
            status_code=status.HTTP_401_UNAUTHORIZED,
            detail=f"Authentication failed: {e.detail}"
        )

    # Get message from request
    table_id = request.get("table_id")
    if not table_id:
        raise HTTPException(
            status_code=status.HTTP_400_BAD_REQUEST,
            detail="Table ID is required"
        )

    conversation_repo = ConversationRepository(db)

    # Validate that the conversation belongs to the current user
    conversation = conversation_repo.get_by_id(conversation_id)
    if not conversation:
        raise HTTPException(
            status_code=status.HTTP_404_NOT_FOUND,
            detail="Conversation not found"
        )
    
    if conversation.user_email != current_user.email:
        raise HTTPException(
            status_code=status.HTTP_403_FORBIDDEN,
            detail="You do not have access to this conversation"
        )

    logger.info(f"Received business form data from client {current_user.email} for conversation {conversation_id}")

    agency = AgencyService.initialize_agency(conversation_id, conversation_repo)
    keywords_output = agency.shared_state.get('keywords_output')
    table_data = keywords_output.get(table_id)
    if not table_data:
        raise HTTPException(
            status_code=status.HTTP_404_NOT_FOUND,
            detail="Table ID not found"
        )
    agency.shared_state.set('action', None)
    conversation_repo.save_shared_state(conversation_id, agency.shared_state.data)

    return table_data

@app.delete("/conversations/{conversation_id}", status_code=status.HTTP_204_NO_CONTENT, tags=["Chat"])
async def delete_conversation_endpoint(
    conversation_id: str,
    token: str = Depends(get_token_header),
    db: Session = Depends(get_db)
):
    """Deletes an entire conversation and its messages."""
    # Verify token and get current user
    try:
        current_user = await get_current_user(token=token, db=db)
        logger.info(f"User {current_user.email} attempting to delete conversation {conversation_id}")
    except HTTPException as e:
        # Re-raise authentication errors
        raise e 

    # Call the service function
    return await delete_conversation(conversation_id, current_user.email, db)

@app.patch("/conversations/{conversation_id}/rename", response_model=ConversationDto, tags=["Chat"])
async def rename_conversation_endpoint(
    conversation_id: str,
    rename_data: RenameConversationDto,
    token: str = Depends(get_token_header),
    db: Session = Depends(get_db)
):
    """Rename an existing conversation."""
    # Verify token and get current user
    try:
        current_user = await get_current_user(token=token, db=db)
        logger.info(f"User {current_user.email} attempting to rename conversation {conversation_id}")
    except HTTPException as e:
        raise e

    # Call the service function
    return await rename_conversation(conversation_id, rename_data.name, current_user.email, db)

@app.get("/conversations/{conversation_id}", tags=["Chat"])
async def get_conversation_details_endpoint(
    conversation_id: str,
    token: str = Depends(get_token_header),
    db: Session = Depends(get_db)
):
    """Get detailed information about a specific conversation."""
    # Verify token and get current user
    try:
        current_user = await get_current_user(token=token, db=db)
        logger.info(f"User {current_user.email} requesting details for conversation {conversation_id}")
    except HTTPException as e:
        raise e

    # Call the service function
    return await get_conversation_details(conversation_id, current_user.email, db)

@app.get("/user/conversations", tags=["Chat"])
async def get_user_conversations_endpoint(
    token: str = Depends(get_token_header),
    db: Session = Depends(get_db)
):
    """Get all conversations belonging to the authenticated user with essential details."""
    # Verify token and get current user
    try:
        current_user = await get_current_user(token=token, db=db)
        logger.info(f"User {current_user.email} requesting their conversations")
    except HTTPException as e:
        raise e

    # Call the service function with the user's email and database session
    return await get_user_conversations(current_user.email, db)

@app.post("/conversations/{conversation_id}/toggle-pin", response_model=ConversationDto, tags=["Chat"])
async def toggle_pin_endpoint(
    conversation_id: str,
    token: str = Depends(get_token_header),
    db: Session = Depends(get_db)
):
    """Toggle the pinned status of a conversation."""
    # Verify token and get current user
    try:
        current_user = await get_current_user(token=token, db=db)
        logger.info(f"User {current_user.email} attempting to toggle pin for conversation {conversation_id}")
    except HTTPException as e:
        raise e

    # Call the service function
    return await toggle_conversation_pin(conversation_id, current_user.email, db)

@app.post("/auth/google", tags=["Authentication"])
async def google_auth_endpoint(request: GoogleLoginRequest, db: Session = Depends(get_db)):
    """Handles Google Sign-In/Sign-Up."""
    google_token = request.token
    try:
        idinfo = await verify_google_id_token(google_token, settings.GOOGLE_CLIENT_ID)
        if not idinfo or "email" not in idinfo:
            raise HTTPException(status_code=status.HTTP_401_UNAUTHORIZED, detail="Invalid Google token")

        email = idinfo["email"]
        first_name = idinfo.get("given_name", "")
        last_name = idinfo.get("family_name", "")

        auth_response = await get_or_create_google_user(
            email=email,
            first_name=first_name,
            last_name=last_name,
            db=db
        )
        return auth_response

    except ValueError as e: # Specific exception from google-auth library for invalid token
        logger.error(f"Google token verification failed: {e}")
        raise HTTPException(status_code=status.HTTP_401_UNAUTHORIZED, detail=f"Invalid Google token: {e}")
    except HTTPException as e:
        raise e # Re-raise existing HTTPExceptions
    except Exception as e:
        logger.error(f"Error during Google authentication for token {google_token[:20]}...: {e}")
        raise HTTPException(status_code=status.HTTP_500_INTERNAL_SERVER_ERROR, detail="Google authentication failed.")

@app.get("/projects/{project_id}", response_model=ProjectDto, tags=["Projects"])
async def get_project_details_endpoint(
    project_id: str, 
    token: str = Depends(get_token_header), 
    db: Session = Depends(get_db)
    # user_service: UserManagementService = Depends(get_user_service) # Removed
):
    credentials_exception = HTTPException(
        status_code=status.HTTP_401_UNAUTHORIZED,
        detail="Could not validate credentials for project details",
        headers={"WWW-Authenticate": "Bearer"},
    )
    payload = auth.verify_token(token, credentials_exception) # Use auth.verify_token
    user_email = payload.get("email") # Changed from "sub" to "email"
    if not user_email:
        raise credentials_exception

    project_repo = ProjectRepository(db)
    project = project_repo.get_by_id(project_id)
    if not project:
        raise HTTPException(status_code=status.HTTP_404_NOT_FOUND, detail="Project not found")
    if project.user_email != user_email:
        raise HTTPException(status_code=status.HTTP_403_FORBIDDEN, detail="User not authorized to access this project")
    return project_repo.to_dto(project)

@app.patch("/projects/{project_id}", response_model=ProjectDto, tags=["Projects"])
async def update_project_details_endpoint(
    project_id: str,
    update_data: UpdateProjectDto, 
    token: str = Depends(get_token_header),
    db: Session = Depends(get_db)
    # user_service: UserManagementService = Depends(get_user_service) # Removed
):
    credentials_exception = HTTPException(
        status_code=status.HTTP_401_UNAUTHORIZED,
        detail="Could not validate credentials for updating project",
        headers={"WWW-Authenticate": "Bearer"},
    )
    payload = auth.verify_token(token, credentials_exception) # Use auth.verify_token
    user_email = payload.get("email") # Changed from "sub" to "email"
    if not user_email:
        raise credentials_exception

    project_repo = ProjectRepository(db)
    
    # Get project by ID
    project = project_repo.get_by_id(project_id)
    if not project:
        raise HTTPException(
            status_code=status.HTTP_404_NOT_FOUND,
            detail="Project not found"
        )
    
    # Verify ownership
    if project.user_email != current_user.email:
        raise HTTPException(
            status_code=status.HTTP_403_FORBIDDEN,
            detail="You do not have access to this project"
        )
    
    # Update project data
    updated_project = project_repo.update_project_data(project_id, update_data.project_data)
    if not updated_project:
        raise HTTPException(
            status_code=status.HTTP_500_INTERNAL_SERVER_ERROR,
            detail="Failed to update project data"
        )
    
    # Return updated project as DTO
    return project_repo.to_dto(updated_project)

@app.get("/projects/{project_id}/conversations", tags=["Projects"])
async def get_conversations_for_project(
    project_id: str,
    limit: int = Query(20, description="Maximum number of conversations to retrieve"),
    offset: int = Query(0, description="Number of conversations to skip"),
    token: str = Depends(get_token_header),
    db: Session = Depends(get_db)
):
    """Get conversations for a specific project."""
    try:
        current_user = await get_current_user(token=token, db=db)
    except HTTPException as e:
        raise HTTPException(
            status_code=status.HTTP_401_UNAUTHORIZED,
            detail=f"Authentication failed: {e.detail}"
        )
    
    # Verify project exists and belongs to user
    project_repo = ProjectRepository(db)
    project = project_repo.get_by_id(project_id)
    if not project:
        raise HTTPException(
            status_code=status.HTTP_404_NOT_FOUND,
            detail="Project not found"
        )
    
    if project.user_email != current_user.email:
        raise HTTPException(
            status_code=status.HTTP_403_FORBIDDEN,
            detail="You do not have access to this project"
        )
    
    # Get conversations for project
    conversation_repo = ConversationRepository(db)
    conversations = conversation_repo.get_for_project(
        project_id=project_id,
        limit=limit,
        offset=offset
    )
    
    # Return conversation name, ID, is_pinned, and updated_at
    result = [{
        "id": conv.id, 
        "name": conv.name, 
        "is_pinned": conv.is_pinned,
        "updated_at": conv.updated_at.isoformat() if conv.updated_at else None
    } for conv in conversations]
    
    return {"conversations": result}

@app.get("/api/google/oauth/authorize", tags=["Google OAuth"], response_class=RedirectResponse)
async def google_oauth_authorize(
    product: str, # "search_console" or "ga4"
    request: Request, 
    db: Session = Depends(get_db),
    valkey_conn = Depends(get_valkey_connection),
    token: str = Depends(get_token_header) 
):
    """
    Initiates the Google OAuth2 flow for the specified product.
    Redirects the user to Google's consent screen.
    """
    try:
        current_user: UserModel = await get_current_user(token=token, db=db)
    except HTTPException as e:
        raise HTTPException(status_code=e.status_code, detail=f"Authentication required: {e.detail}")

    if not current_user:
        raise HTTPException(status_code=status.HTTP_401_UNAUTHORIZED, detail="User not authenticated")

    try:
        service_name_enum = GoogleServiceModel(product.lower())
    except ValueError:
        raise HTTPException(status_code=status.HTTP_400_BAD_REQUEST, detail="Invalid product specified. Use 'search_console' or 'ga4'.")

    oauth_service = GoogleOAuthService(db=db)
    try:
        authorization_url = await oauth_service.build_authorization_url(
            user_email=current_user.email,
            service_name=service_name_enum,
            valkey_conn=valkey_conn
        )
        return RedirectResponse(url=authorization_url)
    except ValueError as e: 
        raise HTTPException(status_code=status.HTTP_400_BAD_REQUEST, detail=str(e))
    except Exception as e:
        logger.error(f"Error building Google authorization URL: {e}", exc_info=True)
        raise HTTPException(status_code=status.HTTP_500_INTERNAL_SERVER_ERROR, detail="Could not initiate Google OAuth flow.")


@app.get(settings.GOOGLE_OAUTH_CALLBACK_PATH, tags=["Google OAuth"])
async def google_oauth_callback(
    code: str,
    state: str,
    scope: str, 
    request: Request,
    db: Session = Depends(get_db),
    valkey_conn = Depends(get_valkey_connection)
):
    """
    Handles the callback from Google after user authorization.
    Exchanges the authorization code for tokens and stores them.
    Redirects the user to the frontend.
    """
    oauth_service = GoogleOAuthService(db=db)
    try:
        result = await oauth_service.exchange_code_for_tokens(
            code=code,
            state_key_from_google=state, 
            valkey_conn=valkey_conn
        )
        redirect_url = f"{settings.FRONTEND_URL.rstrip('/')}/settings?google_auth_status=success&service={result.get('service_name', 'unknown')}"
        return RedirectResponse(url=redirect_url)

    except HTTPException as e: 
        error_params = urlencode({"google_auth_status": "error", "detail": e.detail})
        redirect_url = f"{settings.FRONTEND_URL.rstrip('/')}/settings?{error_params}"
        return RedirectResponse(url=redirect_url) 
    except Exception as e:
        logger.error(f"Error processing Google OAuth callback: {e}", exc_info=True)
        error_params = urlencode({"google_auth_status": "error", "detail": "An internal error occurred during Google authentication."})
        redirect_url = f"{settings.FRONTEND_URL.rstrip('/')}/settings?{error_params}"
        return RedirectResponse(url=redirect_url)

@app.post("/api/google/oauth/revoke", tags=["Google OAuth"], status_code=status.HTTP_204_NO_CONTENT)
async def google_oauth_revoke(
    product: str, # Query parameter: "search_console" or "ga4"
    db: Session = Depends(get_db),
    token: str = Depends(get_token_header) 
):
    """
    Revokes the Google OAuth token for the specified product for the current user.
    """
    try:
        current_user: UserModel = await get_current_user(token=token, db=db)
    except HTTPException as e:
        raise HTTPException(status_code=e.status_code, detail=f"Authentication required: {e.detail}")

    if not current_user: 
        raise HTTPException(status_code=status.HTTP_401_UNAUTHORIZED, detail="User not authenticated")

    try:
        service_name_enum = GoogleServiceModel(product.lower())
    except ValueError:
        raise HTTPException(status_code=status.HTTP_400_BAD_REQUEST, detail="Invalid product specified. Use 'search_console' or 'ga4'.")

    oauth_service = GoogleOAuthService(db=db)
    revoked = await oauth_service.revoke_token(
        user_email=current_user.email,
        service_name=service_name_enum
    )

    if not revoked:
        raise HTTPException(status_code=status.HTTP_500_INTERNAL_SERVER_ERROR, detail="Failed to revoke Google token properly. Please try again or contact support if the issue persists.")
    
    return Response(status_code=status.HTTP_204_NO_CONTENT)

@app.get("/api/search-console/sites", tags=["Google Search Console"])
async def list_search_console_sites(
    request: Request,
    db: Session = Depends(get_db),
    token: str = Depends(get_token_header) 
):
    """
    Lists all sites (properties) the authenticated user has access to in Google Search Console.
    """
    try:
        current_user: UserModel = await get_current_user(token=token, db=db)
    except HTTPException as e:
        raise HTTPException(status_code=e.status_code, detail=f"Authentication required: {e.detail}")

    if not current_user:
        raise HTTPException(status_code=status.HTTP_401_UNAUTHORIZED, detail="User not authenticated")

    sc_service = SearchConsoleService(db=db)
    try:
        sites = await sc_service.list_sites(user_email=current_user.email)
        # If service call is successful, sites will be a list (possibly empty)
        return {"sites": sites}
    except HTTPException as e:
        # Re-raise the HTTPException thrown by the service layer
        # This will include 403 if not connected (handled by get_valid_access_token if token missing initially)
        # or specific errors from Google API (400, 401, 403, 429, 500, 503 etc.)
        # or 503 if a RequestError occurred during connection.
        raise e
    except Exception as e:
        correlation_id = getattr(request.state, "correlation_id", "N/A")
        log_message = f"Unexpected error in list_search_console_sites for user {current_user.email} [CorrelationID: {correlation_id}]: {e}"
        logger.error(log_message, exc_info=True)
        raise HTTPException(status_code=status.HTTP_500_INTERNAL_SERVER_ERROR, detail="An unexpected internal error occurred.")

@app.get("/api/ga4/account-summaries", tags=["Google Analytics 4"])
async def list_ga4_account_summaries(
    db: Session = Depends(get_db),
    token: str = Depends(get_token_header) 
):
    """
    Lists all account summaries (accounts, properties, data streams) 
    the authenticated user has access to in Google Analytics 4.
    """
    try:
        current_user: UserModel = await get_current_user(token=token, db=db)
    except HTTPException as e:
        raise HTTPException(status_code=e.status_code, detail=f"Authentication required: {e.detail}")

    analytics_service = AnalyticsService(db=db)
    account_summaries = await analytics_service.list_account_summaries(user_email=current_user.email)

    if account_summaries is None:
        oauth_service = GoogleOAuthService(db=db) 
        token_exists = oauth_service.token_repo.get_token(current_user.email, GoogleServiceModel.GOOGLE_ANALYTICS_4)
        if not token_exists:
             raise HTTPException(
                status_code=status.HTTP_403_FORBIDDEN,
                detail="Google Analytics 4 not connected for this user. Please connect it first via the OAuth flow."
            )
        raise HTTPException(
            status_code=status.HTTP_503_SERVICE_UNAVAILABLE,
            detail="Could not retrieve account summaries from Google Analytics at this time. Please try again later."
        )

    return {"account_summaries": account_summaries}

# New Pydantic model for Search Console Query request body
class SearchConsoleQueryRequest(BaseModel):
    startDate: str = Field(..., examples=["2023-01-01"], description="Start date in YYYY-MM-DD format.")
    endDate: str = Field(..., examples=["2023-01-31"], description="End date in YYYY-MM-DD format.")
    dimensions: List[str] = Field(..., examples=[["query", "page"]], description="List of dimensions to group by.")
    dimensionFilterGroups: Optional[List[Dict[str, Any]]] = Field(None, description="Optional. Filters for dimensions.")
    aggregationType: Optional[str] = Field(None, description="Optional. How to aggregate the data.")
    rowLimit: Optional[int] = Field(1000, examples=[100], description="Optional. Number of rows to return.")
    startRow: Optional[int] = Field(0, description="Optional. Zero-based index of the first row to return.")
    type: Optional[str] = Field(None, examples=["web", "image", "video", "news", "discover", "googleNews"], description="Optional. The search type.")
    dataState: Optional[str] = Field(None, examples=["all", "final"], description="Optional. Indicates if you want data for which freshness is guaranteed.")

@app.post("/api/search-console/sites/{site_url_param}/query", tags=["Google Search Console"])
async def query_search_console_analytics(
    site_url_param: str, # This will capture the full path for site_url, e.g., sc-domain:example.com or https://example.com/
    query_request: SearchConsoleQueryRequest,
    db: Session = Depends(get_db),
    token: str = Depends(get_token_header)
):
    """
    Queries the Google Search Console searchAnalytics.query API for a specific site.
    The `site_url_param` in the path should be the site identifier from Search Console,
    e.g., 'sc-domain:example.com' or 'https://www.example.com/'.
    """
    try:
        current_user: UserModel = await get_current_user(token=token, db=db)
    except HTTPException as e:
        raise HTTPException(status_code=e.status_code, detail=f"Authentication required: {e.detail}")

    if not current_user:
        raise HTTPException(status_code=status.HTTP_401_UNAUTHORIZED, detail="User not authenticated")

    sc_service = SearchConsoleService(db=db)
    
    try:
        # The site_url_param is already URL-decoded by FastAPI from the path.
        query_result = await sc_service.query_search_analytics(
            user_email=current_user.email,
            site_url=site_url_param, 
            request_body=query_request.model_dump(exclude_none=True)
        )
        # If service call is successful, query_result will be the data from Google
        return query_result
    except HTTPException as e:
        # Re-raise the HTTPException thrown by the service layer
        raise e
    except Exception as e:
        logger.error(f"Unexpected error in query_search_console_analytics for user {current_user.email}, site {site_url_param}: {e}", exc_info=True)
        raise HTTPException(status_code=status.HTTP_500_INTERNAL_SERVER_ERROR, detail="An unexpected internal error occurred.")

# Pydantic models for GA4 RunReportRequest
class GA4DateRange(BaseModel):
    startDate: str = Field(..., examples=["2023-10-01", "7daysAgo"])
    endDate: str = Field(..., examples=["2023-10-31", "today"])
    name: Optional[str] = None

class GA4Dimension(BaseModel):
    name: str = Field(..., examples=["city", "country", "date"])
    dimensionExpression: Optional[Dict[str, Any]] = None

class GA4MetricOrdering(BaseModel):
    metricName: str
    desc: Optional[bool] = False

class GA4DimensionOrdering(BaseModel):
    dimensionName: str
    desc: Optional[bool] = False

class GA4OrderBy(BaseModel):
    metric: Optional[GA4MetricOrdering] = None
    dimension: Optional[GA4DimensionOrdering] = None
    pivot: Optional[Dict[str, Any]] = None
    desc: Optional[bool] = False # If true, sorts by descending order.

class GA4Metric(BaseModel):
    name: str = Field(..., examples=["activeUsers", "screenPageViews", "sessions"])
    expression: Optional[str] = None
    invisible: Optional[bool] = False

class GA4FilterStringFilter(BaseModel):
    matchType: str = Field("EXACT", examples=["EXACT", "CONTAINS", "BEGINS_WITH", "ENDS_WITH", "FULL_REGEXP", "PARTIAL_REGEXP"])
    value: str
    caseSensitive: Optional[bool] = False

class GA4FilterInListFilter(BaseModel):
    values: List[str]
    caseSensitive: Optional[bool] = False

# class GA4FilterNumericValue(BaseModel): # Part of a more complex NumericFilter or BetweenFilter
#     int64Value: Optional[str] = None
#     doubleValue: Optional[float] = None

# class GA4FilterBetweenFilter(BaseModel):
#     fromValue: GA4FilterNumericValue
#     toValue: GA4FilterNumericValue

class GA4Filter(BaseModel):
    fieldName: str
    stringFilter: Optional[GA4FilterStringFilter] = None
    inListFilter: Optional[GA4FilterInListFilter] = None
    # numericFilter: Optional[Dict[str, Any]] = None # Placeholder for NumericFilter
    # betweenFilter: Optional[GA4FilterBetweenFilter] = None # Placeholder for BetweenFilter

class GA4FilterExpression(BaseModel):
    andGroup: Optional['GA4FilterExpressionList'] = None
    orGroup: Optional['GA4FilterExpressionList'] = None
    notExpression: Optional['GA4FilterExpression'] = None
    filter: Optional[GA4Filter] = None

class GA4FilterExpressionList(BaseModel):
    expressions: List[GA4FilterExpression]

GA4FilterExpression.model_rebuild() # For forward references

class GA4RunReportRequest(BaseModel):
    dimensions: Optional[List[GA4Dimension]] = Field(None, examples=[[{"name": "country"}]])
    metrics: Optional[List[GA4Metric]] = Field(None, examples=[[{"name": "activeUsers"}]])
    dateRanges: Optional[List[GA4DateRange]] = Field(None, examples=[[{"startDate": "7daysAgo", "endDate": "today"}]])
    dimensionFilter: Optional[GA4FilterExpression] = None
    metricFilter: Optional[GA4FilterExpression] = None
    offset: Optional[str] = Field(None, description="The row count of the start row. The first row is counted as row 0.") # String for int64
    limit: Optional[str] = Field(None, description="The number of rows to return. If unspecified, 10,000 rows are returned.") # String for int64
    metricAggregations: Optional[List[str]] = Field(None, description="Aggregation of metrics. Accepted values: TOTAL, MINIMUM, MAXIMUM, COUNT") # e.g. ["TOTAL", "MAXIMUM"]
    orderBys: Optional[List[GA4OrderBy]] = None
    currencyCode: Optional[str] = Field(None, examples=["USD"])
    # cohortSpec: Optional[Dict[str, Any]] = None # Complex, use Dict or dedicated model
    keepEmptyRows: Optional[bool] = False
    returnPropertyQuota: Optional[bool] = False

@app.post("/api/ga4/properties/{property_id}/run-report", tags=["Google Analytics 4"])
async def run_ga4_report_endpoint(
    property_id: str,
    report_request: GA4RunReportRequest,
    db: Session = Depends(get_db),
    token: str = Depends(get_token_header)
):
    """
    Runs a report against the Google Analytics Data API for a specific GA4 property.
    The `property_id` is the ID of the GA4 Property (e.g., "123456789").
    The request body should conform to the GA4 RunReportRequest schema.
    """
    try:
        current_user: UserModel = await get_current_user(token=token, db=db)
    except HTTPException as e:
        # This will be re-raised by the service if auth fails there too,
        # but good to have an early check.
        raise HTTPException(status_code=e.status_code, detail=f"Authentication required: {e.detail}")

    if not current_user: # Should be caught by get_current_user, but as a safeguard
        raise HTTPException(status_code=status.HTTP_401_UNAUTHORIZED, detail="User not authenticated")

    analytics_service = AnalyticsService(db=db)
    
    try:
        # Convert Pydantic model to dict, excluding unset fields to send a clean request to Google
        request_body_dict = report_request.model_dump(exclude_none=True)
        
        report_data = await analytics_service.run_ga4_report(
            user_email=current_user.email,
            property_id=property_id,
            report_request=request_body_dict
        )

        if report_data is None: # Should be handled by exceptions in service now
            # Check if the token exists to differentiate
            oauth_service = GoogleOAuthService(db=db)
            token_exists = oauth_service.token_repo.get_token(current_user.email, GoogleServiceModel.GOOGLE_ANALYTICS_4)
            if not token_exists:
                raise HTTPException(
                    status_code=status.HTTP_403_FORBIDDEN,
                    detail="Google Analytics 4 not connected for this user. Please connect it first."
                )
            raise HTTPException(
                status_code=status.HTTP_503_SERVICE_UNAVAILABLE,
                detail="Could not retrieve report from Google Analytics at this time. Ensure the Property ID is correct and you have access."
            )
        return report_data
    except HTTPException as e: # Catch exceptions from the service (like 401, 403, 500, 503 from Google)
        raise e # Re-raise them
    except Exception as e: # Catch any other unexpected errors
        logger.error(f"Unexpected error in run_ga4_report_endpoint for property {property_id}: {e}", exc_info=True)
        raise HTTPException(status_code=status.HTTP_500_INTERNAL_SERVER_ERROR, detail="An internal server error occurred.")

if __name__ == "__main__":
    print("Starting FastAPI server...")
    print("Ensure .env file has OPENAI_API_KEY and SECRET_KEY")
    print("Access the chat interface at http://localhost:8000")
    
    uvicorn.run("main:app", host="0.0.0.0", port=8000, reload=True)<|MERGE_RESOLUTION|>--- conflicted
+++ resolved
@@ -48,14 +48,10 @@
 from models import GoogleService as GoogleServiceModel # Added
 from repositories import ConversationRepository, MessageRepository, UserRepository, ProjectRepository
 from services.agency_services import AgencyService
-<<<<<<< HEAD
 from services.project_services import extract_project_data, generate_project_data
-=======
-from services.project_services import extract_project_data
 from services.google_oauth_service import GoogleOAuthService # Added
 from services.search_console_service import SearchConsoleService # Added
 from services.analytics_service import AnalyticsService # Added
->>>>>>> c4a5f352
 # from utils.valkey_utils import publish_message_to_valkey
 import json
 
@@ -1013,7 +1009,7 @@
         )
     
     # Verify ownership
-    if project.user_email != current_user.email:
+    if project.user_email != user_email:
         raise HTTPException(
             status_code=status.HTTP_403_FORBIDDEN,
             detail="You do not have access to this project"
